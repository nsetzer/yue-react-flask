import os, sys

from flask import Flask, request, send_from_directory, \
                  render_template, jsonify, url_for

from .index import db, dbtables, app, cors
from .service.audio_service import AudioService
from .service.user_service import UserService
from .service.transcode_service import TranscodeService

# init services before endpoints
AudioService.init(db, dbtables)
UserService.init(db, dbtables)
TranscodeService.init(db, dbtables)

"""
@app.before_request
def csrf_protect():
    if request.method == "POST":
        token = request.headers.get('X-CSRF-TOKEN', None)
        cookie = request.cookies.get('CSRF-TOKEN', None)
        sys.stderr.write("TODO: ON-POST: validate X-CSRF-TOKEN %s %s\n" % (
            token, cookie))
"""

from .endpoints import user
from .endpoints import library
from .endpoints import queue

@app.route('/health', methods=['GET'])
def health():
    return jsonify(result="OK")
<<<<<<< HEAD

@app.route('/.well-known/<path:path>', methods=['GET'])
def webroot(path):
    return send_from_directory('.well-known', path)

# serve the bundle when requesting the default path
@app.route('/', defaults={'path': ''})
@app.route('/<path:path>')
def index():
    return render_template('index.html')

=======

@app.route('/.well-known/<path:path>', methods=['GET'])
def webroot(path):
    return send_from_directory('.well-known', path)

# serve the bundle when requesting the default path
@app.route('/', defaults={'path': ''})
@app.route('/<path:path>')
def index(path):
    return render_template('index.html')

>>>>>>> b1e96c43
def list_routes():
    """List application endpoints"""

    output = []
    for rule in app.url_map.iter_rules():

        options = {}
        for arg in rule.arguments:
            options[arg] = "[{0}]".format(arg)

        methods = ','.join(rule.methods)
        url = url_for(rule.endpoint, **options)
        url = url.replace("%5B", ":").replace("%5D", "")
        output.append([rule.endpoint, methods, url])

    for endpoint, methods, url in sorted(output, key=lambda x: x[2]):
        line = "{:30s} {:20s} {}".format(endpoint, methods, url)

        print(line)


<|MERGE_RESOLUTION|>--- conflicted
+++ resolved
@@ -30,19 +30,6 @@
 @app.route('/health', methods=['GET'])
 def health():
     return jsonify(result="OK")
-<<<<<<< HEAD
-
-@app.route('/.well-known/<path:path>', methods=['GET'])
-def webroot(path):
-    return send_from_directory('.well-known', path)
-
-# serve the bundle when requesting the default path
-@app.route('/', defaults={'path': ''})
-@app.route('/<path:path>')
-def index():
-    return render_template('index.html')
-
-=======
 
 @app.route('/.well-known/<path:path>', methods=['GET'])
 def webroot(path):
@@ -54,7 +41,6 @@
 def index(path):
     return render_template('index.html')
 
->>>>>>> b1e96c43
 def list_routes():
     """List application endpoints"""
 
