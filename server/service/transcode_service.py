--- conflicted
+++ resolved
@@ -6,7 +6,6 @@
 from PIL import Image, ImageOps
 
 class ImageScale(object):
-<<<<<<< HEAD
     # square images
     # Large:  512px x 512px
     # Medium: 256px x 256px
@@ -29,30 +28,10 @@
         (512, 512),
         (1024, 1024),
         (0, 0),
-=======
-    # Large:  512px x 512px
-    # Medium: 256px x 256px
-    # small:  128px x 128px
-    # portrait: 512px x 288px
-    # portrait_small: 256px x 144px
-
-    LARGE  = 1
-    MEDIUM = 2
-    SMALL  = 3
-    PORTRAIT = 4
-    PORTRAIT_SMALL = 5
-
-    _sizes = [
-        (0, 0),
-        (512, 512),
-        (256, 256),
-        (128, 128),
->>>>>>> 4924022e
         (512, 288),
         (256, 144),
     ]
 
-<<<<<<< HEAD
     _names = [
         "unknown",
         "small",
@@ -64,13 +43,10 @@
         "landscape_small"
     ]
 
-=======
->>>>>>> 4924022e
     @staticmethod
     def size(scale):
         return ImageScale._sizes[scale]
 
-<<<<<<< HEAD
     @staticmethod
     def name(scale):
         return ImageScale._names[scale]
@@ -81,8 +57,6 @@
             return ImageScale._names.index(name.lower())
         except ValueError as e:
             return 0
-=======
->>>>>>> 4924022e
 
 class TranscodeService(object):
     """docstring for TranscodeService"""
@@ -231,39 +205,4 @@
 
         self.scaleImage(src_path, tgt_path, scale)
 
-        return tgt_path
-
-
-
-
-<<<<<<< HEAD
-=======
-        return tgtpath
-
-    def scaleImage(self, src_path, tgt_path, scale):
-
-        img = Image.open(src_path)
-        width, height = img.size
-
-        tgt_width, tgt_height = ImageScale.size(scale)
-
-        wscale = (tgt_width / float(width))
-        hsize = int(wscale * height)
-        img = img.resize((tgt_width, hsize), Image.BILINEAR)
-
-        if img.size[1] < tgt_height:
-            d = tgt_height - img.size[1]
-            padding = (0, int(d / 2), 0, round(d / 2))
-            img = ImageOps.expand(img, padding)
-        elif img.size[1] > tgt_height:
-            # crop the image
-            img = ImageOps.fit(img, (tgt_width, tgt_height))
-
-        img.save(tgt_path)
-
-        return img.size
-
-
-
-
->>>>>>> 4924022e
+        return tgt_path